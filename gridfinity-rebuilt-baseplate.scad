include <gridfinity-rebuilt-utility.scad>

// ===== INFORMATION ===== //
/*
 IMPORTANT: rendering will be better for analyzing the model if fast-csg is enabled. As of writing, this feature is only available in the development builds and not the official release of OpenSCAD, but it makes rendering only take a couple seconds, even for comically large bins. Enable it in Edit > Preferences > Features > fast-csg

https://github.com/kennetek/gridfinity-rebuilt-openscad

*/

// ===== PARAMETERS ===== //

/* [Setup Parameters] */
$fa = 8;
$fs = 0.25;

/* [General Settings] */
// number of bases along x-axis
gridx = 5;  
// number of bases along y-axis   
gridy = 5;  
// base unit
length = 42;

/* [Screw Together Settings - Defaults work for M3 and 4-40] */
// screw diameter
d_screw = 3.35;
// screw head diameter
d_screw_head = 5;
// screw spacing distance
screw_spacing = .5;
// number of screws per grid block
n_screws = 1; // [1:3]


/* [Fit to Drawer] */
// minimum length of baseplate along x (leave zero to ignore, will automatically fill area if gridx is zero)
distancex = 0;
// minimum length of baseplate along y (leave zero to ignore, will automatically fill area if gridy is zero)
distancey = 0;

// where to align extra space along x
fitx = 0; // [-1:0.1:1]
// where to align extra space along y
fity = 0; // [-1:0.1:1]


/* [Styles] */

// baseplate styles
style_plate = 0; // [0: thin, 1:weighted, 2:skeletonized, 3: screw together, 4: screw together minimal]

// enable magnet hole
enable_magnet = true; 

// hole styles
style_hole = 2; // [0:none, 1:contersink, 2:counterbore]


// ===== IMPLEMENTATION ===== //
screw_together = (style_plate == 3 || style_plate == 4);

color("tomato") 
gridfinityBaseplate(gridx, gridy, length, distancex, distancey, style_plate, enable_magnet, style_hole, fitx, fity);


// ===== CONSTRUCTION ===== //

module gridfinityBaseplate(gridx, gridy, length, dix, diy, sp, sm, sh, fitx, fity) {
    
    assert(gridx > 0 || dix > 0, "Must have positive x grid amount!");
    assert(gridy > 0 || diy > 0, "Must have positive y grid amount!");

    gx = gridx == 0 ? floor(dix/length) : gridx; 
    gy = gridy == 0 ? floor(diy/length) : gridy; 
    dx = max(gx*length-0.5, dix);
    dy = max(gy*length-0.5, diy);

    off = calculate_off(sp, sm, sh);

    offsetx = dix < dx ? 0 : (gx*length-0.5-dix)/2*fitx*-1;
    offsety = diy < dy ? 0 : (gy*length-0.5-diy)/2*fity*-1;
    
    difference() {
        translate([offsetx,offsety,h_base])
        mirror([0,0,1])
        rounded_rectangle(dx, dy, h_base+off, r_base);
        
        gridfinityBase(gx, gy, length, 1, 1, 0, 0.5, false);
        
        translate([offsetx,offsety,h_base-0.6])
        rounded_rectangle(dx*2, dy*2, h_base*2, r_base);
        
        pattern_linear(gx, gy, length) {
<<<<<<< HEAD
            render() {
            if (sm) block_base_hole(1);

=======
>>>>>>> 143b9d09
            if (sp == 1)
                translate([0,0,-off])
                cutter_weight();
            else if (sp == 2 || sp == 3) 
                linear_extrude(10*(h_base+off), center = true)
                profile_skeleton();
            else if (sp == 4) 
                translate([0,0,-5*(h_base+off)])
                rounded_square(length-2*r_c2-2*r_c1, 10*(h_base+off), r_fo3);
            
             
            hole_pattern(){
                if (sm) block_base_hole(1);

                translate([0,0,-off])
                if (sh == 1) cutter_countersink();
                else if (sh == 2) cutter_counterbore();
            }
            }
        }
        if (sp == 3 || sp ==4) cutter_screw_together(gx, gy, off);    
    }

}

function calculate_off(sp, sm, sh) = 
    screw_together
        ? 6.75
        :sp==0
            ?0
            : sp==1
                ?bp_h_bot
                :h_skel + (sm
                    ?h_hole
                    : 0)+(sh==0
                        ? d_screw
                        : sh==1
                            ?d_cs
                            :h_cb);

module cutter_weight() {
    union() {
        linear_extrude(bp_cut_depth*2,center=true)
        square(bp_cut_size, center=true);
        pattern_circular(4)
        translate([0,10,0])
        linear_extrude(bp_rcut_depth*2,center=true)
        union() {
            square([bp_rcut_width, bp_rcut_length], center=true);
            translate([0,bp_rcut_length/2,0])
            circle(d=bp_rcut_width);
        }
    }
}
module hole_pattern(){
    pattern_circular(4)
    translate([d_hole/2, d_hole/2, 0]) {
        render();
        children();
    }
}

module cutter_countersink(){
    cylinder(r = r_hole1+d_clear, h = 100*h_base, center = true);     
    translate([0,0,d_cs])
    mirror([0,0,1])
    hull() { 
        cylinder(h = d_cs+10, r=r_hole1+d_clear);
        translate([0,0,d_cs])
        cylinder(h=d_cs+10, r=r_hole1+d_clear+d_cs);
    }
}

module cutter_counterbore(){
    cylinder(h=100*h_base, r=r_hole1+d_clear, center=true);
    difference() {
        cylinder(h = 2*(h_cb+0.2), r=r_cb, center=true);
        copy_mirror([0,1,0])
        translate([-1.5*r_cb,r_hole1+d_clear+0.1,h_cb-h_slit]) 
        cube([r_cb*3,r_cb*3, 10]);
    }
}

module profile_skeleton() {
    l = length-2*r_c2-2*r_c1; 
    minkowski() { 
        difference() {
            square([l-2*r_skel+2*d_clear,l-2*r_skel+2*d_clear], center = true);
            pattern_circular(4)
            translate([d_hole/2,d_hole/2,0])
            minkowski() {
                square([l,l]);
                circle(r_hole2+r_skel+2);
           } 
        }
        circle(r_skel);
    }
}

module cutter_screw_together(gx, gy, off) {

    screw(gx, gy);
    rotate([0,0,90])
    screw(gy, gx);
    
    module screw(a, b) {
        copy_mirror([1,0,0])
        translate([a*length/2, 0, -off/2])
        pattern_linear(1, b, 1, length)
        pattern_linear(1, n_screws, 1, d_screw_head + screw_spacing)
        rotate([0,90,0])
        cylinder(h=length/2, d=d_screw, center = true);
    }
}<|MERGE_RESOLUTION|>--- conflicted
+++ resolved
@@ -92,30 +92,27 @@
         rounded_rectangle(dx*2, dy*2, h_base*2, r_base);
         
         pattern_linear(gx, gy, length) {
-<<<<<<< HEAD
             render() {
-            if (sm) block_base_hole(1);
-
-=======
->>>>>>> 143b9d09
-            if (sp == 1)
-                translate([0,0,-off])
-                cutter_weight();
-            else if (sp == 2 || sp == 3) 
-                linear_extrude(10*(h_base+off), center = true)
-                profile_skeleton();
-            else if (sp == 4) 
-                translate([0,0,-5*(h_base+off)])
-                rounded_square(length-2*r_c2-2*r_c1, 10*(h_base+off), r_fo3);
-            
-             
-            hole_pattern(){
                 if (sm) block_base_hole(1);
 
-                translate([0,0,-off])
-                if (sh == 1) cutter_countersink();
-                else if (sh == 2) cutter_counterbore();
-            }
+                if (sp == 1)
+                    translate([0,0,-off])
+                    cutter_weight();
+                else if (sp == 2 || sp == 3) 
+                    linear_extrude(10*(h_base+off), center = true)
+                    profile_skeleton();
+                else if (sp == 4) 
+                    translate([0,0,-5*(h_base+off)])
+                    rounded_square(length-2*r_c2-2*r_c1, 10*(h_base+off), r_fo3);
+
+
+                hole_pattern(){
+                    if (sm) block_base_hole(1);
+
+                    translate([0,0,-off])
+                    if (sh == 1) cutter_countersink();
+                    else if (sh == 2) cutter_counterbore();
+                }
             }
         }
         if (sp == 3 || sp ==4) cutter_screw_together(gx, gy, off);    
