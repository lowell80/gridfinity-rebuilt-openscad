// UTILITY FILE, DO NOT EDIT
// EDIT OTHER FILES IN REPO FOR RESULTS

include <standard.scad>

// ===== User Modules ===== //

// functions to convert gridz values to mm values
function hf (z, d, l) = ((d==0)?z*7:(d==1)?h_bot+z+h_base:z-((l==1)?h_lip:0))+(l==2?h_lip:0);
function height (z,d=0,l=0,s=true) = (s?((abs(hf(z,d,l))%7==0)?hf(z,d,l):hf(z,d,l)+7-abs(hf(z,d,l))%7):hf(z,d,l))-h_base;

// Creates equally divided cutters for the bin
//
// n_divx:  number of x compartments (ideally, coprime w/ gridx)    
// n_divy:  number of y compartments (ideally, coprime w/ gridy) 
//          set n_div values to 0 for a solid bin 
// style_tab:   tab style for all compartments. see cut()
// scoop_weight:    scoop toggle for all compartments. see cut()
module cutEqual(n_divx=1, n_divy=1, style_tab=1, scoop_weight=1) {
    for (i = [1:n_divx]) 
    for (j = [1:n_divy])
    cut((i-1)*$gxx/n_divx,(j-1)*$gyy/n_divy, $gxx/n_divx, $gyy/n_divy, style_tab, scoop_weight);
}

// initialize gridfinity
module gridfinityInit(gx, gy, h, h0 = 0, l = l_grid) {
    $gxx = gx;
    $gyy = gy;
    $dh = h; 
    $dh0 = h0; 
    color("tomato") {
    difference() {
        color("firebrick") 
        block_bottom(h0==0?$dh-0.1:h0, gx, gy, l);
        children();
    }
    color("royalblue") 
    block_wall(gx, gy, l) {
        if (style_lip == 0) profile_wall();
        else profile_wall2();
    } 
    }
}
// Function to include in the custom() module to individually slice bins
// Will try to clamp values to fit inside the provided base size
//
// x:   start coord. x=1 is the left side of the bin.
// y:   start coord. y=1 is the bottom side of the bin. 
// w:   width of compartment, in # of bases covered
// h:   height of compartment, in # of basese covered
// t:   tab style of this specific compartment.
//      alignment only matters if the compartment size is larger than d_tabw
//      0:full, 1:auto, 2:left, 3:center, 4:right, 5:none
//      Automatic alignment will use left tabs for bins on the left edge, right tabs for bins on the right edge, and center tabs everywhere else. 
// s:   toggle the rounded back corner that allows for easy removal
module cut(x=0, y=0, w=1, h=1, t=1, s=1) {
    translate([0,0,-$dh-h_base])
    cut_move(x,y,w,h)
    block_cutter(clp(x,0,$gxx), clp(y,0,$gyy), clp(w,0,$gxx-x), clp(h,0,$gyy-y), t, s);
}

// Translates an object from the origin point to the center of the requested compartment block, can be used to add custom cuts in the bin
// See cut() module for parameter descriptions
module cut_move(x, y, w, h) {
    translate([0,0,$dh0==0?$dh+h_base:$dh0+h_base])
    cut_move_unsafe(clp(x,0,$gxx), clp(y,0,$gyy), clp(w,0,$gxx-x), clp(h,0,$gyy-y))
    children();
} 

// ===== Modules ===== //

module profile_base() {
    polygon([
        [0,0],
        [0,h_base],
        [r_base,h_base],
        [r_base-r_c2,h_base-r_c2],
        [r_base-r_c2,r_c1],
        [r_base-r_c2-r_c1,0]
    ]);
}

module gridfinityBase(gx, gy, l, dx, dy, style_hole, off=0, final_cut=true, only_corners=false) {
    dbnxt = [for (i=[1:5]) if (abs(gx*i)%1 < 0.001 || abs(gx*i)%1 > 0.999) i];
    dbnyt = [for (i=[1:5]) if (abs(gy*i)%1 < 0.001 || abs(gy*i)%1 > 0.999) i];
    dbnx = 1/(dx==0 ? len(dbnxt) > 0 ? dbnxt[0] : 1 : round(dx));
    dbny = 1/(dy==0 ? len(dbnyt) > 0 ? dbnyt[0] : 1 : round(dy));
    xx = gx*l-0.5;
    yy = gy*l-0.5;
    
    if (final_cut)
    translate([0,0,h_base])
    rounded_rectangle(xx+0.002, yy+0.002, h_bot/1.5, r_fo1/2+0.001);

    intersection(){
        if (final_cut) 
        translate([0,0,-1])
        rounded_rectangle(xx+0.005, yy+0.005, h_base+h_bot/2*10, r_fo1/2+0.001);
        
        if(only_corners) {
                difference(){
                pattern_linear(gx/dbnx, gy/dbny, dbnx*l, dbny*l) 
                block_base(gx, gy, l, dbnx, dbny, 0, off);
                pattern_linear(2, 2, (gx-1)*length+d_hole, (gy-1)*length+d_hole)
                block_base_hole(style_hole, off);
            }
        }
        else {
            pattern_linear(gx/dbnx, gy/dbny, dbnx*l, dbny*l) 
            block_base(gx, gy, l, dbnx, dbny, style_hole, off);
        }
    }
}

module block_base(gx, gy, l, dbnx, dbny, style_hole, off) {
    render(convexity = 2)
    difference() {
        block_base_solid(dbnx, dbny, l, off);
        
<<<<<<< HEAD
        if (style_hole > 0)
            pattern_circular(abs(d_hole)<0.001?1:4) 
            translate([d_hole/2, d_hole/2, 0])
=======
        if (style_hole > 0) 
            if (style_hole % p_corn < 0.001)
            pattern_linear(2, 2, (gx-1)*length+d_hole, (gy-1)*length+d_hole)
            block_base_hole(style_hole / p_corn, off);
            else
            pattern_circular(abs(l-d_hole_from_side/2)<0.001?1:4) 
            translate([l/2-d_hole_from_side, l/2-d_hole_from_side, 0])
>>>>>>> f43950bb
            block_base_hole(style_hole, off);
        }
}

module block_base_solid(dbnx, dbny, l, o) { 
    xx = dbnx*l-0.05; 
    yy = dbny*l-0.05; 
    oo = (o/2)*(sqrt(2)-1);
    translate([0,0,h_base])
    mirror([0,0,1])
    union() {
        hull() {
            rounded_rectangle(xx-2*r_c2-2*r_c1+o, yy-2*r_c2-2*r_c1+o, h_base+oo, r_fo3/2);
            rounded_rectangle(xx-2*r_c2+o, yy-2*r_c2+o, h_base-r_c1+oo, r_fo2/2);
        }
        translate([0,0,oo])
        hull() {
            rounded_rectangle(xx-2*r_c2+o, yy-2*r_c2+o, r_c2, r_fo2/2);
            mirror([0,0,1])
            rounded_rectangle(xx+o, yy+o, h_bot/2+abs(10*o), r_fo1/2);
        }
    }
}

module block_base_hole(style_hole, o=0) {
    r1 = r_hole1-o/2;
    r2 = r_hole2-o/2;
    union() {
        difference() {
            cylinder(h = 2*(h_hole-o+(style_hole==3?h_slit:0)), r=r2, center=true);

            if (style_hole==3)
            copy_mirror([0,1,0])
            translate([-1.5*r2,r1+0.1,h_hole-o]) 
            cube([r2*3,r2*3, 10]);
        }
        if (style_hole > 1)
        cylinder(h = 2*h_base-o, r = r1, center=true);
    }
}

module profile_wall_sub_sub() {
    polygon([
        [0,0],
        [d_wall/2,0],
        [d_wall/2,$dh-1.2-d_wall2+d_wall/2],
        [d_wall2-d_clear,$dh-1.2],
        [d_wall2-d_clear,$dh+h_base],
        [0,$dh+h_base]
    ]);
}

module profile_wall_sub() {
    difference() {
        profile_wall_sub_sub();
        color("red")
        offset(delta = d_clear) 
        translate([r_base-d_clear,$dh,0])
        mirror([1,0,0]) 
        profile_base();
    }
}

module profile_wall() {
    translate([r_base,0,0])
    mirror([1,0,0])
    difference() {
        profile_wall_sub();
        difference() {
            translate([0, $dh+h_base-d_clear*sqrt(2), 0]) 
            circle(r_base/2);
            offset(r = r_f1) 
            offset(delta = -r_f1)
            profile_wall_sub();
        }
        // remove any negtive geometry in edge cases
        mirror([0,1,0])
        square(100*l_grid);
    }
}

// lipless profile
module profile_wall2() {
    translate([r_base,0,0]) 
    mirror([1,0,0]) 
    square([d_wall,$dh]);
}

module block_wall(gx, gy, l) {
    translate([0,0,h_base]) 
    sweep_rounded(gx*l-2*r_base-0.5-0.001, gy*l-2*r_base-0.5-0.001)
    children();
}

module block_bottom( h = 2.2, gx, gy, l ) {
    translate([0,0,h_base+0.1])
    rounded_rectangle(gx*l-0.5-d_wall/4, gy*l-0.5-d_wall/4, h, r_base+0.01);
}

module cut_move_unsafe(x, y, w, h) {
    xx = ($gxx*l_grid+d_magic);
    yy = ($gyy*l_grid+d_magic); 
    translate([(x)*xx/$gxx,(y)*yy/$gyy,0])
    translate([(-xx+d_div)/2,(-yy+d_div)/2,0])
    translate([(w*xx/$gxx-d_div)/2,(h*yy/$gyy-d_div)/2,0])
    children();
}

module block_cutter(x,y,w,h,t,s) {
    
    v_len_tab = d_tabh;
    v_len_lip = d_wall2-d_wall+1.2;
    v_cut_tab = d_tabh - (2*r_f1)/tan(a_tab); 
    v_cut_lip = d_wall2-d_wall-d_clear;
    v_ang_tab = a_tab;
    v_ang_lip = 45;
    
    ycutfirst = y == 0 && style_lip == 0;
    ycutlast = abs(y+h-$gyy)<0.001 && style_lip == 0; 
    xcutfirst = x == 0 && style_lip == 0;
    xcutlast = abs(x+w-$gxx)<0.001 && style_lip == 0;
    zsmall = ($dh+h_base)/7 < 3;
    
    ylen = h*($gyy*l_grid+d_magic)/$gyy-d_div; 
    xlen = w*($gxx*l_grid+d_magic)/$gxx-d_div; 
    
    height = $dh;
    extent = (abs(s) > 0 && ycutfirst ? d_wall2-d_wall-d_clear : 0); 
    tab = (zsmall || t == 5) ? (ycutlast?v_len_lip:0) : v_len_tab; 
    ang = (zsmall || t == 5) ? (ycutlast?v_ang_lip:0) : v_ang_tab;
    cut = (zsmall || t == 5) ? (ycutlast?v_cut_lip:0) : v_cut_tab;
    style = (t > 1 && t < 5) ? t-3 : (x == 0 ? -1 : xcutlast ? 1 : 0);
    
    translate([0,ylen/2,h_base+h_bot])
    rotate([90,0,-90]) {
    
    if (!zsmall && xlen - d_tabw > 4*r_f2 && t != 0) {
        fillet_cutter(3,"bisque")
        difference() {
            transform_tab(style, xlen, ((xcutfirst&&style==-1)||(xcutlast&&style==1))?v_cut_lip:0)
            translate([ycutlast?v_cut_lip:0,0]) 
            profile_cutter(height-h_bot, ylen/2, s);

            if (xcutfirst)
            translate([0,0,(xlen/2-r_f2)-v_cut_lip]) 
            cube([ylen,height,v_cut_lip*2]);
            
            if (xcutlast)
            translate([0,0,-(xlen/2-r_f2)-v_cut_lip])
            cube([ylen,height,v_cut_lip*2]);
        }
        if (t != 0 && t != 5)
        fillet_cutter(2,"indigo")
        difference() {
            transform_tab(style, xlen, ((xcutfirst&&style==-1)||(xcutlast&&style==1))?v_cut_lip:0)
            difference() {
                intersection() {
                    profile_cutter(height-h_bot, ylen-extent, s);
                    profile_cutter_tab(height-h_bot, v_len_tab, v_ang_tab);
                }
                if (ycutlast) profile_cutter_tab(height-h_bot, v_len_lip, 45);
            } 
            
            if (xcutfirst)
            translate([ylen/2,0,xlen/2])
            rotate([0,90,0])
            transform_main(2*ylen)
            profile_cutter_tab(height-h_bot, v_len_lip, v_ang_lip);
            
            if (xcutlast)
            translate([ylen/2,0,-xlen/2])
            rotate([0,-90,0])
            transform_main(2*ylen)
            profile_cutter_tab(height-h_bot, v_len_lip, v_ang_lip);
        }
    }
    
    fillet_cutter(1,"seagreen")
    translate([0,0,xcutlast?v_cut_lip/2:0])
    translate([0,0,xcutfirst?-v_cut_lip/2:0])
    transform_main(xlen-(xcutfirst?v_cut_lip:0)-(xcutlast?v_cut_lip:0))
    translate([cut,0]) 
    profile_cutter(height-h_bot, ylen-extent-cut-(!s&&ycutfirst?v_cut_lip:0), s);
    
    fillet_cutter(0,"hotpink")
    difference() {
        transform_main(xlen)
        difference() {
            profile_cutter(height-h_bot, ylen-extent, s);
            
            if (!((zsmall || t == 5) && !ycutlast))
            profile_cutter_tab(height-h_bot, tab, ang);
            
            if (!(abs(s) > 0)&& y == 0)
            translate([ylen-extent,0,0])
            mirror([1,0,0])
            profile_cutter_tab(height-h_bot, v_len_lip, v_ang_lip);
        }
        
        if (xcutfirst)
        color("indigo")
        translate([ylen/2+0.001,0,xlen/2+0.001])
        rotate([0,90,0])
        transform_main(2*ylen)
        profile_cutter_tab(height-h_bot, v_len_lip, v_ang_lip);
        
        if (xcutlast)
        color("indigo")
        translate([ylen/2+0.001,0,-xlen/2+0.001])
        rotate([0,-90,0])
        transform_main(2*ylen)
        profile_cutter_tab(height-h_bot, v_len_lip, v_ang_lip);
    }

    }
}

module transform_main(xlen) {
    translate([0,0,-(xlen-2*r_f2)/2])
    linear_extrude(xlen-2*r_f2)
    children();
}

module transform_tab(type, xlen, cut) {
    mirror([0,0,type==1?1:0])
    copy_mirror([0,0,-(abs(type)-1)])
    translate([0,0,-(xlen)/2])
    translate([0,0,r_f2])
    linear_extrude((xlen-d_tabw-abs(cut))/(1-(abs(type)-1))-2*r_f2)
    children();
}

module fillet_cutter(t = 0, c = "goldenrod") {
    color(c)
    minkowski() {
        children();
        sphere(r = r_f2-t/1000);
    }
}

module profile_cutter(h, l, s) {
    scoop = max(s*$dh/2-r_f2,0); 
    translate([r_f2,r_f2])
    hull() {
        if (l-scoop-2*r_f2 > 0)
            square(0.1);
        if (scoop < h) {
            translate([l-2*r_f2,h-r_f2/2]) 
            mirror([1,1]) 
            square(0.1);
            
            translate([0,h-r_f2/2]) 
            mirror([0,1]) 
            square(0.1);
        }
        difference() {
            translate([l-scoop-2*r_f2, scoop]) 
            if (scoop != 0) {
                intersection() {
                    circle(scoop);
                    mirror([0,1]) square(2*scoop);
                }
            } else mirror([1,0]) square(0.1);
            translate([l-scoop-2*r_f2,-1]) 
            square([-(l-scoop-2*r_f2),2*h]);
            
            translate([0,h]) 
            square([2*l,scoop]);
        }
    }
}

module profile_cutter_tab(h, tab, ang) {
    if (tab > 0)
        color("blue")
        offset(delta = r_f2)
        polygon([[0,h],[tab,h],[0,h-tab*tan(ang)]]);
    
}

// ==== Utilities =====

function clp(x,a,b) = min(max(x,a),b);

module rounded_rectangle(length, width, height, rad) {
    linear_extrude(height)
    offset(rad) 
    offset(-rad) 
    square([length,width], center = true);
}

module rounded_square(length, height, rad) {
    rounded_rectangle(length, length, height, rad);
}

module copy_mirror(vec=[0,1,0]) {
    children();
    if (vec != [0,0,0]) 
    mirror(vec) 
    children();
} 

module pattern_linear(x = 1, y = 1, sx = 0, sy = 0) {
    yy = sy <= 0 ? sx : sy; 
    translate([-(x-1)*sx/2,-(y-1)*yy/2,0])
    for (i = [1:ceil(x)])
    for (j = [1:ceil(y)])
    translate([(i-1)*sx,(j-1)*yy,0]) 
    children();
}

module pattern_circular(n=2) {
    for (i = [1:n]) 
    rotate(i*360/n) 
    children();
}

module sweep_rounded(w=10, h=10) {
    union() pattern_circular(2) {
        copy_mirror([1,0,0]) 
        translate([w/2,h/2,0])
        rotate_extrude(angle = 90, convexity = 4) 
        children();
        
        translate([w/2,0,0])
        rotate([90,0,0])
        linear_extrude(height = h, center = true)
        children();
        
        rotate([0,0,90])
        translate([h/2,0,0])
        rotate([90,0,0])
        linear_extrude(height = w, center = true)
        children();
    }
}
<|MERGE_RESOLUTION|>--- conflicted
+++ resolved
@@ -117,19 +117,9 @@
     difference() {
         block_base_solid(dbnx, dbny, l, off);
         
-<<<<<<< HEAD
         if (style_hole > 0)
-            pattern_circular(abs(d_hole)<0.001?1:4) 
-            translate([d_hole/2, d_hole/2, 0])
-=======
-        if (style_hole > 0) 
-            if (style_hole % p_corn < 0.001)
-            pattern_linear(2, 2, (gx-1)*length+d_hole, (gy-1)*length+d_hole)
-            block_base_hole(style_hole / p_corn, off);
-            else
             pattern_circular(abs(l-d_hole_from_side/2)<0.001?1:4) 
             translate([l/2-d_hole_from_side, l/2-d_hole_from_side, 0])
->>>>>>> f43950bb
             block_base_hole(style_hole, off);
         }
 }
