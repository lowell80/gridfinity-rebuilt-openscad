include <gridfinity-rebuilt-utility.scad>

// ===== INFORMATION ===== //
/*
 IMPORTANT: rendering will be better for analyzing the model if fast-csg is enabled. As of writing, this feature is only available in the development builds and not the official release of OpenSCAD, but it makes rendering only take a couple seconds, even for comically large bins. Enable it in Edit > Preferences > Features > fast-csg

https://github.com/kennetek/gridfinity-rebuilt-openscad

*/

// ===== PARAMETERS ===== //

/* [Setup Parameters] */
$fa = 8;
$fs = 0.25;

/* [General Settings] */
// number of bases along x-axis
gridx = 3;  
// number of bases along y-axis   
gridy = 3;  
// bin height. See bin height information and "gridz_define" below.  
gridz = 6;

/* [Compartments] */
// number of X Divisions
divx = 2;
// number of y Divisions
divy = 2;

/* [Toggles] */
// snap gridz height to nearest 7mm increment
enable_zsnap = false;
// how should the top lip act
style_lip = 0; //[0: Regular lip, 1:remove lip subtractively, 2: remove lip and retain height]

/* [Other] */
// determine what the variable "gridz" applies to based on your use case
gridz_define = 0; // [0:gridz is the height of bins in units of 7mm increments - Zack's method,1:gridz is the internal height in millimeters, 2:gridz is the overall external height of the bin in millimeters]
// the type of tabs
style_tab = 1; //[0:Full,1:Auto,2:Left,3:Center,4:Right,5:None]

/* [Base] */
style_hole = 0; // [0:no holes, 1:magnet holes only, 2: magnet and screw holes - no printable slit, 3: magnet and screw holes - printable slit]
// only cut magnet/screw holes at the corners of the bin to save uneccesary print time
only_corners = false;
// number of divisions per 1 unit of base along the X axis. (default 1, only use integers. 0 means automatically guess the right division)
div_base_x = 0;
// number of divisions per 1 unit of base along the Y axis. (default 1, only use integers. 0 means automatically guess the right division)
div_base_y = 0; 
// thickness of bottom layer
bottom_layer = 1;


// ===== IMPLEMENTATION ===== //

// Input all the cutter types in here
color("tomato")
<<<<<<< HEAD
gridfinityLite(gridx, gridy, gridz, gridz_define, style_lip, enable_zsnap, length, div_base_x, div_base_y, style_hole, only_corners) {
=======
gridfinityLite(gridx, gridy, gridz, gridz_define, style_lip, enable_zsnap, l_grid, div_base_x, div_base_y, style_hole) {
>>>>>>> f43950bb
    cutEqual(n_divx = divx, n_divy = divy, style_tab = style_tab, scoop_weight = 0);
}

// ===== CONSTRUCTION ===== //


module gridfinityLite(gridx, gridy, gridz, gridz_define, style_lip, enable_zsnap, length, div_base_x, div_base_y, style_hole, only_corners) { 
    difference() {
        union() {
            gridfinityInit(gridx, gridy, height(gridz, gridz_define, style_lip, enable_zsnap), 0, length)
            children();
            gridfinityBase(gridx, gridy, length, div_base_x, div_base_y, style_hole, only_corners=only_corners);
        }

        difference() {
            union() {
                intersection() {
                    difference() {
                        gridfinityBase(gridx, gridy, length, div_base_x, div_base_y, style_hole, -d_wall*2, false, only_corners=only_corners);
                        translate([-gridx*length/2,-gridy*length/2,2*h_base])
                        cube([gridx*length,gridy*length,1000]);
                    }
                    translate([0,0,-1])
                    rounded_rectangle(gridx*length-0.5005-d_wall*2, gridy*length-0.5005-d_wall*2, 1000, r_f2);
                    translate([0,0,bottom_layer])
                    rounded_rectangle(gridx*1000, gridy*1000, 1000, r_f2);
                }
                translate([0,0,h_base+d_clear])
                rounded_rectangle(gridx*length-0.5005-d_wall*2, gridy*length-0.5005-d_wall*2, h_base, r_f2);
            }

            translate([0,0,-4*h_base])
            gridfinityInit(gridx, gridy, height(20,0), 0, length)
            children();
        }

    }
}<|MERGE_RESOLUTION|>--- conflicted
+++ resolved
@@ -56,11 +56,7 @@
 
 // Input all the cutter types in here
 color("tomato")
-<<<<<<< HEAD
-gridfinityLite(gridx, gridy, gridz, gridz_define, style_lip, enable_zsnap, length, div_base_x, div_base_y, style_hole, only_corners) {
-=======
-gridfinityLite(gridx, gridy, gridz, gridz_define, style_lip, enable_zsnap, l_grid, div_base_x, div_base_y, style_hole) {
->>>>>>> f43950bb
+gridfinityLite(gridx, gridy, gridz, gridz_define, style_lip, enable_zsnap, l_grid, div_base_x, div_base_y, style_hole, only_corners) {
     cutEqual(n_divx = divx, n_divy = divy, style_tab = style_tab, scoop_weight = 0);
 }
 
